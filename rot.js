--- conflicted
+++ resolved
@@ -1,10 +1,6 @@
 /*
 	This is rot.js, the ROguelike Toolkit in JavaScript.
-<<<<<<< HEAD
-	Version 0.5~dev, generated on Mon Mar 31 11:50:39 CEST 2014.
-=======
-	Version 0.5~dev, generated on Sat Mar 29 09:34:56 EDT 2014.
->>>>>>> 25be9515
+	Version 0.5~dev, generated on Mon Mar 31 14:35:53 CEST 2014.
 */
 /**
  * @namespace Top-level ROT namespace
